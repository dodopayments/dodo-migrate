# Lemon Squeezy ➡ Dodo Payments migrator

#### Usage:
```console
dodo-migrate lemonsqueezy
```

#### Supported methods:
- Move one-time payment products from Lemon Squeezy to Dodo Payments
<<<<<<< HEAD
- Move coupons/discounts from Lemon Squeezy to Dodo Payments

#### Migration Types:
You can migrate specific data types using the `--types` argument:

```console
# Migrate only products
dodo-migrate lemonsqueezy --types=products

# Migrate only coupons
dodo-migrate lemonsqueezy --types=coupons

# Migrate both (default)
dodo-migrate lemonsqueezy --types=products,coupons
```

#### Coupon Migration Details:
- Only **published** coupons are migrated
- Supports both percentage and fixed amount discounts
- Preserves expiration dates and usage limits
- Maps discount codes and names accurately
- Handles currency conversion for fixed amounts
=======
- Move subscription products (monthly/yearly) from Lemon Squeezy to Dodo Payments
>>>>>>> a500f074

#### Arguments (completely optional):
| name | value | info
--- | --- | ---
| --provider-api-key | (string) | Lemon Squeezy API key
| --dodo-api-key | (string) | Dodo Payments API key
| --mode | test_mode / live_mode | Choose your desired mode
| --dodo-brand-id | (string) | Your Dodo Payments brand ID
<<<<<<< HEAD
| --types | products,coupons | Comma-separated list of migration types
=======

>>>>>>> a500f074
<|MERGE_RESOLUTION|>--- conflicted
+++ resolved
@@ -1,38 +1,13 @@
 # Lemon Squeezy ➡ Dodo Payments migrator
 
 #### Usage:
-```console
+```
 dodo-migrate lemonsqueezy
 ```
 
 #### Supported methods:
 - Move one-time payment products from Lemon Squeezy to Dodo Payments
-<<<<<<< HEAD
-- Move coupons/discounts from Lemon Squeezy to Dodo Payments
-
-#### Migration Types:
-You can migrate specific data types using the `--types` argument:
-
-```console
-# Migrate only products
-dodo-migrate lemonsqueezy --types=products
-
-# Migrate only coupons
-dodo-migrate lemonsqueezy --types=coupons
-
-# Migrate both (default)
-dodo-migrate lemonsqueezy --types=products,coupons
-```
-
-#### Coupon Migration Details:
-- Only **published** coupons are migrated
-- Supports both percentage and fixed amount discounts
-- Preserves expiration dates and usage limits
-- Maps discount codes and names accurately
-- Handles currency conversion for fixed amounts
-=======
 - Move subscription products (monthly/yearly) from Lemon Squeezy to Dodo Payments
->>>>>>> a500f074
 
 #### Arguments (completely optional):
 | name | value | info
@@ -41,8 +16,4 @@
 | --dodo-api-key | (string) | Dodo Payments API key
 | --mode | test_mode / live_mode | Choose your desired mode
 | --dodo-brand-id | (string) | Your Dodo Payments brand ID
-<<<<<<< HEAD
-| --types | products,coupons | Comma-separated list of migration types
-=======
 
->>>>>>> a500f074
