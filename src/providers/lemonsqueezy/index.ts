--- conflicted
+++ resolved
@@ -1,8 +1,5 @@
-<<<<<<< HEAD
+
 import { listProducts, lemonSqueezySetup, getProduct, getStore, Store, listCustomers, listDiscounts } from '@lemonsqueezy/lemonsqueezy.js';
-=======
-import { listProducts, listDiscounts, lemonSqueezySetup, getProduct, getStore, Store } from '@lemonsqueezy/lemonsqueezy.js';
->>>>>>> 363b0272
 import DodoPayments from 'dodopayments';
 import { input, select, confirm } from '@inquirer/prompts';
 
