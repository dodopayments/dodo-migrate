--- conflicted
+++ resolved
@@ -4,12 +4,9 @@
 
 import MigrateLemonSqueezy from './providers/lemonsqueezy';
 import MigrateStripe from './providers/stripe';
-<<<<<<< HEAD
 import MigrateCashfree from './providers/cashfree';
-=======
 import MigratePolar from './providers/polar';
 import MigratePaddle from './providers/paddle';
->>>>>>> 75b5057b
 
 // Silently check for the latest version of the package
 // Added a try catch block to ensure that any errors during the fetch process (example, NPM is down) do not crash the application
@@ -37,10 +34,7 @@
     // Add other providers command files after this
     .command(MigrateLemonSqueezy)
     .command(MigrateStripe)
-<<<<<<< HEAD
     .command(MigrateCashfree)
-=======
     .command(MigratePolar)
     .command(MigratePaddle)
->>>>>>> 75b5057b
     .argv;